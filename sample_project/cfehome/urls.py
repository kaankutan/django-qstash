from __future__ import annotations

from django.conf import settings
from django.conf.urls.static import static
from django.contrib import admin
<<<<<<< HEAD
from django.urls import path, include
=======
from django.urls import include
from django.urls import path
>>>>>>> 06630cc6

from . import views

urlpatterns = [
    path("", views.index),
    path("admin/", admin.site.urls),
<<<<<<< HEAD
    path("qstash/webhook/", qstash_webhook_view),
    path('', include('notifications.urls')),
=======
    path("qstash/webhook/", include("django_qstash.urls")),
>>>>>>> 06630cc6
]

if settings.DEBUG:
    urlpatterns += static(settings.STATIC_URL, document_root=settings.STATIC_ROOT)<|MERGE_RESOLUTION|>--- conflicted
+++ resolved
@@ -3,24 +3,16 @@
 from django.conf import settings
 from django.conf.urls.static import static
 from django.contrib import admin
-<<<<<<< HEAD
-from django.urls import path, include
-=======
 from django.urls import include
 from django.urls import path
->>>>>>> 06630cc6
 
 from . import views
 
 urlpatterns = [
     path("", views.index),
     path("admin/", admin.site.urls),
-<<<<<<< HEAD
-    path("qstash/webhook/", qstash_webhook_view),
     path('', include('notifications.urls')),
-=======
     path("qstash/webhook/", include("django_qstash.urls")),
->>>>>>> 06630cc6
 ]
 
 if settings.DEBUG:
